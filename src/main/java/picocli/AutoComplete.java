--- conflicted
+++ resolved
@@ -550,14 +550,10 @@
         String FOOTER = "" +
                 "\n" +
                 "  if [[ \"${curr_word}\" == -* ]]; then\n" +
-                "    read -d ' ' -a COMPREPLY < <(compgen -W \"${flag_opts} ${arg_opts}\" -- \"${curr_word}\")\n" +
+                "    COMPREPLY=( $(compgen -W \"${flag_opts} ${arg_opts}\" -- \"${curr_word}\") )\n" +
                 "  else\n" +
-<<<<<<< HEAD
-                "    read -d ' ' -a COMPREPLY < <(compgen -W \"${commands}\" -- \"${curr_word}\")\n" +
-=======
                 "%s" +
-                "    COMPREPLY=( $(compgen -W \"${COMMANDS}\" -- ${CURR_WORD}) )\n" +
->>>>>>> 31737337
+                "    COMPREPLY=( $(compgen -W \"${commands}\" -- \"${curr_word}\") )\n" +
                 "  fi\n" +
                 "}\n";
 
