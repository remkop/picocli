--- conflicted
+++ resolved
@@ -296,14 +296,8 @@
         final String parentWithoutTopLevelCommand;
         final String commandName;
         final CommandLine commandLine;
-<<<<<<< HEAD
-        final CommandLine parent;
-
-        CommandDescriptor(String functionName, String commandName, CommandLine commandLine, CommandLine parent) {
-=======
-        
+
         CommandDescriptor(String functionName, String parentWithoutTopLevelCommand, String commandName, CommandLine commandLine) {
->>>>>>> 92ecd2b2
             this.functionName = functionName;
             this.parentWithoutTopLevelCommand = parentWithoutTopLevelCommand;
             this.commandName = commandName;
