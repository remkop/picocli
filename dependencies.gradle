// This file works around dependabot issue https://github.com/dependabot/dependabot-core/issues/1618
// See https://www.sameerkulkarni.de/posts/dependabot-with-gradle/

ext {
    asciidoctorGradlePluginVersion = "3.3.2"
    compileTestingVersion          = "0.19"
    gradleBintrayPluginVersion     = "1.+"
    groovyVersion       = "3.0.9"
    hamcrestCoreVersion = "2.2"
    ivyVersion          = "2.5.0"
    jacocoVersion       = "0.8.2"

    //# Unable to load jansi native library: java.lang.Exception: No native library found for os.name=Windows, os.arch=x86_64, paths=[/usr/java/packages/lib:/usr/lib64:/lib64:/lib:/usr/lib]
    jansiVersion        = "2.4.0"
    //#jansiVersion        = "1.18"
    jline2Version       = "2.14.6"
    jline3Version       = "3.21.0"
<<<<<<< HEAD
    junitDepVersion     = "4.11.20120805.1225"
    junitVersion        = "4.12"
=======
    junitDepVersion     = "4.11"
    junitVersion        = "4.13.2"
>>>>>>> 419439ca
    log4j2Version       = "2.17.1"
    springBootVersion   = "2.6.3"

    //# projectPreviousPublishedVersion is non-SNAPSHOT, only published releases
    projectPreviousPublishedVersion = "4\\.6\\.3"
    //# projectPreviousVersionRegex may be a SNAPSHOT
    projectPreviousVersionRegex     = "4\\.6\\.3"
    projectVersion                  = "4.7.0-SNAPSHOT"

    releaseDate              = "2022-02-09"
    releaseDatePreviousRegex = "2022\\-02\\-09"

    systemRulesVersion = "1.19.0"

    supportDependencies = [
        junit             : "junit:junit:$junitVersion",
        hamcrestCore      : "org.hamcrest:hamcrest-core:$hamcrestCoreVersion",
        jansi             : "org.fusesource.jansi:jansi:$jansiVersion",
        groovy            : "org.codehaus.groovy:groovy-all:$groovyVersion",
        systemRules       : "com.github.stefanbirkner:system-rules:$systemRulesVersion",
        junitParams       : "pl.pragmatists:JUnitParams:1.1.1",
        springbootstarter : "org.springframework.boot:spring-boot-starter:$springBootVersion",
        springbootannproc : "org.springframework.boot:spring-boot-configuration-processor:$springBootVersion",
        springboottest    : "org.springframework.boot:spring-boot-starter-test:$springBootVersion",
        jline3            : "org.jline:jline:$jline3Version",
        jline2            : "jline:jline:$jline2Version",
        ivy               : "org.apache.ivy:ivy:$ivyVersion",
        compileTesting    : "com.google.testing.compile:compile-testing:$compileTestingVersion",
        log4j2api         : "org.apache.logging.log4j:log4j-api:$log4j2Version",
        log4j2core        : "org.apache.logging.log4j:log4j-core:$log4j2Version",
        kotlin_stdlib     : "org.jetbrains.kotlin:kotlin-stdlib",
        scala_lang        : "org.scala-lang:scala-library:2.13.8",
        validation_api    : "javax.validation:validation-api:2.0.1.Final",
        el_api            : "javax.el:javax.el-api:3.0.0",
        el_impl           : "org.glassfish.web:javax.el:2.2.6",
        hibernate_validator        : "org.hibernate.validator:hibernate-validator:7.0.2.Final",
        hibernate_validator_annproc: "org.hibernate.validator:hibernate-validator-annotation-processor:7.0.2.Final",
        kotlin_script_runtime      : "org.jetbrains.kotlin:kotlin-script-runtime:1.6.10",
    ]
}<|MERGE_RESOLUTION|>--- conflicted
+++ resolved
@@ -15,13 +15,8 @@
     //#jansiVersion        = "1.18"
     jline2Version       = "2.14.6"
     jline3Version       = "3.21.0"
-<<<<<<< HEAD
     junitDepVersion     = "4.11.20120805.1225"
-    junitVersion        = "4.12"
-=======
-    junitDepVersion     = "4.11"
     junitVersion        = "4.13.2"
->>>>>>> 419439ca
     log4j2Version       = "2.17.1"
     springBootVersion   = "2.6.3"
 
